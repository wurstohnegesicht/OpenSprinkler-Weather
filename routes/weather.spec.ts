import { expect } from 'chai';
import * as nock from 'nock';
import * as MockExpressRequest from 'mock-express-request';
import * as MockExpressResponse from 'mock-express-response';
import * as MockDate from 'mockdate';

import { getWateringData } from './weather';
import { GeoCoordinates, ZimmermanWateringData, WeatherData } from "../types";
import { WeatherProvider } from "./weatherProviders/WeatherProvider";
import { EToData } from "./adjustmentMethods/EToAdjustmentMethod";

const expected = require( '../test/expected.json' );
const replies = require( '../test/replies.json' );

const location = '01002';

describe('Watering Data', () => {
    beforeEach(() => MockDate.set('5/13/2019'));

    it('OpenWeatherMap Lookup (Adjustment Method 0, Location 01002)', async () => {
        mockOWM();

        const expressMocks = createExpressMocks(0, location);
        await getWateringData(expressMocks.request, expressMocks.response);
        expect( expressMocks.response._getJSON() ).to.eql( expected.noWeather[location] );
    });

    it('OpenWeatherMap Lookup (Adjustment Method 1, Location 01002)', async () => {
        mockOWM();

        const expressMocks = createExpressMocks(1, location);
        await getWateringData(expressMocks.request, expressMocks.response);
        expect( expressMocks.response._getJSON() ).to.eql( expected.adjustment1[location] );
    });
});

function createExpressMocks(method: number, location: string) {
    const request = new MockExpressRequest({
        method: 'GET',
        url: `/${method}?loc=${location}`,
        query: {
            loc: location,
            format: 'json'
        },
        params: [ method ],
        headers: {
            'x-forwarded-for': '127.0.0.1'
        }
    });

    return {
        request,
        response: new MockExpressResponse({
            request
        })
    }
}

function mockOWM() {
    nock( 'http://api.openweathermap.org' )
        .filteringPath( function() { return "/"; } )
        .get( "/" )
        .reply( 200, replies[location].OWMData );
}


/**
 * A WeatherProvider for testing purposes that returns weather data that is provided in the constructor.
 * This is a special WeatherProvider designed for testing purposes and should not be activated using the
 * WEATHER_PROVIDER environment variable.
 */
export class MockWeatherProvider extends WeatherProvider {

    private readonly mockData: MockWeatherData;

    public constructor(mockData: MockWeatherData) {
        super();
        this.mockData = mockData;
    }

<<<<<<< HEAD
    public async getWateringData( coordinates: GeoCoordinates ): Promise< WateringData > {
        return await this.getData( "wateringData" ) as WateringData;
=======
    public async getWateringData( coordinates: GeoCoordinates ): Promise< ZimmermanWateringData > {
        const data = this.mockData.wateringData;
        if ( !data.weatherProvider ) {
            data.weatherProvider = "mock";
        }

        return data;
>>>>>>> e80439ef
    }

    public async getWeatherData( coordinates: GeoCoordinates ): Promise< WeatherData > {
        return await this.getData( "weatherData" ) as WeatherData;
    }

    public async getEToData( coordinates: GeoCoordinates ): Promise< EToData > {
        return await this.getData( "etoData" ) as EToData;
    }

    private async getData( type: "wateringData" | "weatherData" | "etoData" ) {
        const data = this.mockData[ type ];
        if ( !data.weatherProvider ) {
            data.weatherProvider = "mock";
        }

        return data;
    }
}

interface MockWeatherData {
<<<<<<< HEAD
    wateringData?: WateringData,
    weatherData?: WeatherData,
    etoData?: EToData
=======
    wateringData?: ZimmermanWateringData,
    weatherData?: WeatherData
>>>>>>> e80439ef
}<|MERGE_RESOLUTION|>--- conflicted
+++ resolved
@@ -5,7 +5,7 @@
 import * as MockDate from 'mockdate';
 
 import { getWateringData } from './weather';
-import { GeoCoordinates, ZimmermanWateringData, WeatherData } from "../types";
+import { GeoCoordinates, WeatherData, ZimmermanWateringData } from "../types";
 import { WeatherProvider } from "./weatherProviders/WeatherProvider";
 import { EToData } from "./adjustmentMethods/EToAdjustmentMethod";
 
@@ -78,18 +78,8 @@
         this.mockData = mockData;
     }
 
-<<<<<<< HEAD
-    public async getWateringData( coordinates: GeoCoordinates ): Promise< WateringData > {
-        return await this.getData( "wateringData" ) as WateringData;
-=======
     public async getWateringData( coordinates: GeoCoordinates ): Promise< ZimmermanWateringData > {
-        const data = this.mockData.wateringData;
-        if ( !data.weatherProvider ) {
-            data.weatherProvider = "mock";
-        }
-
-        return data;
->>>>>>> e80439ef
+        return await this.getData( "wateringData" ) as ZimmermanWateringData;
     }
 
     public async getWeatherData( coordinates: GeoCoordinates ): Promise< WeatherData > {
@@ -111,12 +101,7 @@
 }
 
 interface MockWeatherData {
-<<<<<<< HEAD
-    wateringData?: WateringData,
+    wateringData?: ZimmermanWateringData,
     weatherData?: WeatherData,
     etoData?: EToData
-=======
-    wateringData?: ZimmermanWateringData,
-    weatherData?: WeatherData
->>>>>>> e80439ef
 }