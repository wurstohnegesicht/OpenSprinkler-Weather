import * as express from "express";
import * as http from "http";
import * as https from "https";
import * as SunCalc from "suncalc";
import * as moment from "moment-timezone";
import * as geoTZ from "geo-tz";

import { AdjustmentOptions, GeoCoordinates, TimeData, WateringData, WeatherData, WeatherProvider } from "../types";
const weatherProvider: WeatherProvider = require("./weatherProviders/" + ( process.env.WEATHER_PROVIDER || "OWM" ) ).default;

// Define regex filters to match against location
const filters = {
	gps: /^[-+]?([1-8]?\d(\.\d+)?|90(\.0+)?),\s*[-+]?(180(\.0+)?|((1[0-7]\d)|([1-9]?\d))(\.\d+)?)$/,
	pws: /^(?:pws|icao|zmw):/,
	url: /^https?:\/\/([\w\.-]+)(:\d+)?(\/.*)?$/,
	time: /(\d{4})-(\d{2})-(\d{2})T(\d{2}):(\d{2}):(\d{2})([+-])(\d{2})(\d{2})/,
	timezone: /^()()()()()()([+-])(\d{2})(\d{2})/
};

// Enum of available watering scale adjustment methods.
const ADJUSTMENT_METHOD = {
	ZIMMERMAN: 1,
	RAIN_DELAY: 2
};

/**
 * Resolves a location description to geographic coordinates.
 * @param location A partial zip/city/country or a coordinate pair.
 * @return A promise that will be resolved with the coordinates of the best match for the specified location, or
 * rejected with an error message if unable to resolve the location.
 */
async function resolveCoordinates( location: string ): Promise< GeoCoordinates > {

	if ( !location ) {
		throw "No location specified";
	}

	if ( filters.pws.test( location ) ) {
		throw "Weather Underground is discontinued";
	} else if ( filters.gps.test( location ) ) {
		const split: string[] = location.split( "," );
		return [ parseFloat( split[ 0 ] ), parseFloat( split[ 1 ] ) ];
	} else {
		// Generate URL for autocomplete request
		const url = "http://autocomplete.wunderground.com/aq?h=0&query=" +
			encodeURIComponent( location );

		let data;
		try {
			data = await httpJSONRequest( url );
		} catch (err) {
			// If the request fails, indicate no data was found.
			throw "An API error occurred while attempting to resolve location";
		}

		// Check if the data is valid
		if ( typeof data.RESULTS === "object" && data.RESULTS.length && data.RESULTS[ 0 ].tz !== "MISSING" ) {

			// If it is, reply with an array containing the GPS coordinates
			return [ data.RESULTS[ 0 ].lat, data.RESULTS[ 0 ].lon ];
		} else {

			// Otherwise, indicate no data was found
			throw "No match found for specified location";
		}
	}
}

/**
 * Makes an HTTP/HTTPS GET request to the specified URL and parses the JSON response body.
 * @param url The URL to fetch.
 * @return A Promise that will be resolved the with parsed response body if the request succeeds, or will be rejected
 * with an Error if the request or JSON parsing fails.
 */
export async function httpJSONRequest(url: string ): Promise< any > {
	try {
		const data: string = await httpRequest(url);
		return JSON.parse(data);
	} catch (err) {
		// Reject the promise if there was an error making the request or parsing the JSON.
		throw err;
	}
}

/**
 * Calculates timezone and sunrise/sunset for the specified coordinates.
 * @param coordinates The coordinates to use to calculate time data.
 * @return The TimeData for the specified coordinates.
 */
function getTimeData( coordinates: GeoCoordinates ): TimeData {
	const timezone = moment().tz( geoTZ( coordinates[ 0 ], coordinates[ 1 ] )[ 0 ] ).utcOffset();
	const tzOffset: number = getTimezone( timezone, true );

	// Calculate sunrise and sunset since Weather Underground does not provide it
	const sunData = SunCalc.getTimes( new Date(), coordinates[ 0 ], coordinates[ 1 ] );

	sunData.sunrise.setUTCMinutes( sunData.sunrise.getUTCMinutes() + tzOffset );
	sunData.sunset.setUTCMinutes( sunData.sunset.getUTCMinutes() + tzOffset );

	return {
		timezone:	timezone,
		sunrise:	( sunData.sunrise.getUTCHours() * 60 + sunData.sunrise.getUTCMinutes() ),
		sunset:		( sunData.sunset.getUTCHours() * 60 + sunData.sunset.getUTCMinutes() )
	};
}

/**
 * Calculates how much watering should be scaled based on weather and adjustment options using the Zimmerman method.
 * @param adjustmentOptions Options to tweak the calculation, or undefined/null if no custom values are to be used.
 * @param wateringData The weather to use to calculate watering percentage.
 * @return The percentage that watering should be scaled by.
 */
function calculateZimmermanWateringScale( adjustmentOptions: AdjustmentOptions, wateringData: WateringData ): number {

	let humidityBase = 30, tempBase = 70, precipBase = 0;

	// Check to make sure valid data exists for all factors
	if ( !validateValues( [ "temp", "humidity", "precip" ], wateringData ) ) {
		return 100;
	}

	// Get baseline conditions for 100% water level, if provided
	if ( adjustmentOptions ) {
		humidityBase = adjustmentOptions.hasOwnProperty( "bh" ) ? adjustmentOptions.bh : humidityBase;
		tempBase = adjustmentOptions.hasOwnProperty( "bt" ) ? adjustmentOptions.bt : tempBase;
		precipBase = adjustmentOptions.hasOwnProperty( "br" ) ? adjustmentOptions.br : precipBase;
	}

	let temp = wateringData.temp,
		humidityFactor = ( humidityBase - wateringData.humidity ),
		tempFactor = ( ( temp - tempBase ) * 4 ),
		precipFactor = ( ( precipBase - wateringData.precip ) * 200 );

	// Apply adjustment options, if provided, by multiplying the percentage against the factor
	if ( adjustmentOptions ) {
		if ( adjustmentOptions.hasOwnProperty( "h" ) ) {
			humidityFactor = humidityFactor * ( adjustmentOptions.h / 100 );
		}

		if ( adjustmentOptions.hasOwnProperty( "t" ) ) {
			tempFactor = tempFactor * ( adjustmentOptions.t / 100 );
		}

		if ( adjustmentOptions.hasOwnProperty( "r" ) ) {
			precipFactor = precipFactor * ( adjustmentOptions.r / 100 );
		}
	}

	// Apply all of the weather modifying factors and clamp the result between 0 and 200%.
	return Math.floor( Math.min( Math.max( 0, 100 + humidityFactor + tempFactor + precipFactor ), 200 ) );
}

/**
 * Checks if the weather data meets any of the restrictions set by OpenSprinkler. Restrictions prevent any watering
 * from occurring and are similar to 0% watering level. Known restrictions are:
 *
 * - California watering restriction prevents watering if precipitation over two days is greater than 0.1" over the past
 * 48 hours.
 * @param adjustmentValue The adjustment value, which indicates which restrictions should be checked.
 * @param weather Watering data to use to determine if any restrictions apply.
 * @return A boolean indicating if the watering level should be set to 0% due to a restriction.
 */
function checkWeatherRestriction( adjustmentValue: number, weather: WateringData ): boolean {

	const californiaRestriction = ( adjustmentValue >> 7 ) & 1;

	if ( californiaRestriction ) {

		// TODO depending on which WeatherProvider is used, this might be checking if rain is forecasted in th next 24
		// 	hours rather than checking if it has rained in the past 48 hours.
		// If the California watering restriction is in use then prevent watering
		// if more then 0.1" of rain has accumulated in the past 48 hours
		if ( weather.precip > 0.1 ) {
			return true;
		}
	}

	return false;
}

export const getWeatherData = async function( req: express.Request, res: express.Response ) {
	const location: string = getParameter(req.query.loc);

	let coordinates: GeoCoordinates;
	try {
		coordinates = await resolveCoordinates( location );
	} catch (err) {
		res.send(`Error: Unable to resolve location (${err})`);
		return;
	}

	// Continue with the weather request
	const timeData: TimeData = getTimeData( coordinates );
	const weatherData: WeatherData = await weatherProvider.getWeatherData( coordinates );

	res.json( {
		...timeData,
		...weatherData,
		location: coordinates
	} );
};

// API Handler when using the weatherX.py where X represents the
// adjustment method which is encoded to also carry the watering
// restriction and therefore must be decoded
export const getWateringData = async function( req: express.Request, res: express.Response ) {

	// The adjustment method is encoded by the OpenSprinkler firmware and must be
	// parsed. This allows the adjustment method and the restriction type to both
	// be saved in the same byte.
	let adjustmentMethod: number			= req.params[ 0 ] & ~( 1 << 7 ),
		adjustmentOptionsString: string		= getParameter(req.query.wto),
		location: string | GeoCoordinates	= getParameter(req.query.loc),
		outputFormat: string				= getParameter(req.query.format),
		remoteAddress: string				= getParameter(req.headers[ "x-forwarded-for" ]) || req.connection.remoteAddress,
		adjustmentOptions: AdjustmentOptions;


	// X-Forwarded-For header may contain more than one IP address and therefore
	// the string is split against a comma and the first value is selected
	remoteAddress = remoteAddress.split( "," )[ 0 ];

	// Parse weather adjustment options
	try {

		// Parse data that may be encoded
		adjustmentOptionsString = decodeURIComponent( adjustmentOptionsString.replace( /\\x/g, "%" ) );

		// Reconstruct JSON string from deformed controller output
		adjustmentOptions = JSON.parse( "{" + adjustmentOptionsString + "}" );
	} catch ( err ) {

		// If the JSON is not valid then abort the claculation
		res.send(`Error: Unable to parse options (${err})`);
		return;
	}

	// Attempt to resolve provided location to GPS coordinates.
	let coordinates: GeoCoordinates;
	try {
		coordinates = await resolveCoordinates( location );
	} catch (err) {
		res.send(`Error: Unable to resolve location (${err})`);
		return;
	}
	location = coordinates;

	// Continue with the weather request
	let timeData: TimeData = getTimeData( coordinates );
<<<<<<< HEAD
	let wateringData: WateringData = await weatherProvider.getWateringData(coordinates);
=======
	let wateringData: WateringData;
	if ( local.useLocalWeather() ) {
		wateringData = await getLocalWateringData( coordinates );
	} else if ( adjustmentMethod !== 0 ) {
		wateringData = await weatherProvider.getWateringData(coordinates);
	}
>>>>>>> df02c9b6


	// Process data to retrieve the resulting scale, sunrise/sunset, timezone,
	// and also calculate if a restriction is met to prevent watering.

	// Use getTimeData as fallback if a PWS is used but time data is not provided.
	// This will never occur, but it might become possible in the future when PWS support is re-added.
	if ( !timeData ) {
		if ( typeof location[ 0 ] === "number" && typeof location[ 1 ] === "number" ) {
			timeData = getTimeData( location as GeoCoordinates );
		} else {
			res.send( "Error: No weather data found." );
			return;
		}
	}

	let scale = -1,	rainDelay = -1;

	if ( adjustmentMethod === ADJUSTMENT_METHOD.ZIMMERMAN ) {
		scale = calculateZimmermanWateringScale( adjustmentOptions, wateringData );
	}

	if (wateringData) {
		// Check for any user-set restrictions and change the scale to 0 if the criteria is met
		if (checkWeatherRestriction(req.params[0], wateringData)) {
			scale = 0;
		}

		// If any weather adjustment is being used, check the rain status
		if ( adjustmentMethod > 0 && wateringData.raining ) {

			// If it is raining and the user has weather-based rain delay as the adjustment method then apply the specified delay
			if ( adjustmentMethod === ADJUSTMENT_METHOD.RAIN_DELAY ) {

				rainDelay = ( adjustmentOptions && adjustmentOptions.hasOwnProperty( "d" ) ) ? adjustmentOptions.d : 24;
			} else {

				// For any other adjustment method, apply a scale of 0 (as the scale will revert when the rain stops)
				scale = 0;
			}
		}
	}

	const data = {
		scale:		scale,
		rd:			rainDelay,
		tz:			getTimezone( timeData.timezone, undefined ),
		sunrise:	timeData.sunrise,
		sunset:		timeData.sunset,
		eip:		ipToInt( remoteAddress ),
		rawData:	undefined
	};

	if ( adjustmentMethod > 0 ) {
		data.rawData = {
			h: wateringData ? Math.round( wateringData.humidity * 100) / 100 : null,
			p: wateringData ? Math.round( wateringData.precip * 100 ) / 100 : null,
			t: wateringData ? Math.round( wateringData.temp * 10 ) / 10 : null,
			raining: wateringData ? ( wateringData.raining ? 1 : 0 ) : null
		}
	}

	/* Note: The local WeatherProvider will never return undefined, so there's no need to worry about this condition
		failing to be met if the local WeatherProvider is used but wateringData is falsy (since it will never happen). */
	if ( wateringData && wateringData.weatherProvider === "local" ) {
		console.log( "OpenSprinkler Weather Response: %s", JSON.stringify( data ) );
	}

	// Return the response to the client in the requested format
	if ( outputFormat === "json" ) {
		res.json( data );
	} else {
		res.send(	"&scale="		+	data.scale +
			"&rd="			+	data.rd +
			"&tz="			+	data.tz +
			"&sunrise="		+	data.sunrise +
			"&sunset="		+	data.sunset +
			"&eip="			+	data.eip +
			( adjustmentMethod > 0 ? "&rawData=" + JSON.stringify( data.rawData ) : "" )
		);
	}

};

/**
 * Makes an HTTP/HTTPS GET request to the specified URL and returns the response body.
 * @param url The URL to fetch.
 * @return A Promise that will be resolved the with response body if the request succeeds, or will be rejected with an
 * Error if the request fails.
 */
async function httpRequest( url: string ): Promise< string > {
	return new Promise< any >( ( resolve, reject ) => {

		const splitUrl: string[] = url.match( filters.url );
		const isHttps = url.startsWith("https");

		const options = {
			host: splitUrl[ 1 ],
			port: splitUrl[ 2 ] || ( isHttps ? 443 : 80 ),
			path: splitUrl[ 3 ]
		};

		( isHttps ? https : http ).get( options, ( response ) => {
			let data = "";

			// Reassemble the data as it comes in
			response.on( "data", ( chunk ) => {
				data += chunk;
			} );

			// Once the data is completely received, resolve the promise
			response.on( "end", () => {
				resolve( data );
			} );
		} ).on( "error", ( err ) => {

			// If the HTTP request fails, reject the promise
			reject( err );
		} );
	} );
}

/**
 * Checks if the specified object contains numeric values for each of the specified keys.
 * @param keys A list of keys to validate exist on the specified object.
 * @param obj The object to check.
 * @return A boolean indicating if the object has numeric values for all of the specified keys.
 */
function validateValues( keys: string[], obj: object ): boolean {
	let key: string;

	for ( key in keys ) {
		if ( !keys.hasOwnProperty( key ) ) {
			continue;
		}

		key = keys[ key ];

		if ( !obj.hasOwnProperty( key ) || typeof obj[ key ] !== "number" || isNaN( obj[ key ] ) || obj[ key ] === null || obj[ key ] === -999 ) {
			return false;
		}
	}

	return true;
}

/**
 * Converts a timezone to an offset in minutes or OpenSprinkler encoded format.
 * @param time A time string formatted in ISO-8601 or just the timezone.
 * @param useMinutes Indicates if the returned value should be in minutes of the OpenSprinkler encoded format.
 * @return The offset of the specified timezone in either minutes or OpenSprinkler encoded format (depending on the
 * value of useMinutes).
 */
function getTimezone( time: number | string, useMinutes: boolean = false ): number {

	let hour, minute;

	if ( typeof time === "number" ) {
		hour = Math.floor( time / 60 );
		minute = time % 60;
	} else {

		// Match the provided time string against a regex for parsing
		let splitTime = time.match( filters.time ) || time.match( filters.timezone );

		hour = parseInt( splitTime[ 7 ] + splitTime[ 8 ] );
		minute = parseInt( splitTime[ 9 ] );
	}

	if ( useMinutes ) {
		return ( hour * 60 ) + minute;
	} else {

		// Convert the timezone into the OpenSprinkler encoded format
		minute = ( minute / 15 >> 0 ) / 4;
		hour = hour + ( hour >= 0 ? minute : -minute );

		return ( ( hour + 12 ) * 4 ) >> 0;
	}
}

/**
 * Converts an IP address string to an integer.
 * @param ip The string representation of the IP address.
 * @return The integer representation of the IP address.
 */
function ipToInt( ip: string ): number {
    const split = ip.split( "." );
    return ( ( ( ( ( ( +split[ 0 ] ) * 256 ) + ( +split[ 1 ] ) ) * 256 ) + ( +split[ 2 ] ) ) * 256 ) + ( +split[ 3 ] );
}

/**
 * Returns a single value for a header/query parameter. If passed a single string, the same string will be returned. If
 * an array of strings is passed, the first value will be returned. If this value is null/undefined, an empty string
 * will be returned instead.
 * @param parameter An array of parameters or a single parameter value.
 * @return The first element in the array of parameter or the single parameter provided.
 */
function getParameter( parameter: string | string[] ): string {
	if ( Array.isArray( parameter ) ) {
		parameter = parameter[0];
	}

	// Return an empty string if the parameter is undefined.
	return parameter || "";
}<|MERGE_RESOLUTION|>--- conflicted
+++ resolved
@@ -19,6 +19,7 @@
 
 // Enum of available watering scale adjustment methods.
 const ADJUSTMENT_METHOD = {
+	MANUAL: 0,
 	ZIMMERMAN: 1,
 	RAIN_DELAY: 2
 };
@@ -247,16 +248,10 @@
 
 	// Continue with the weather request
 	let timeData: TimeData = getTimeData( coordinates );
-<<<<<<< HEAD
-	let wateringData: WateringData = await weatherProvider.getWateringData(coordinates);
-=======
 	let wateringData: WateringData;
-	if ( local.useLocalWeather() ) {
-		wateringData = await getLocalWateringData( coordinates );
-	} else if ( adjustmentMethod !== 0 ) {
-		wateringData = await weatherProvider.getWateringData(coordinates);
-	}
->>>>>>> df02c9b6
+	if ( adjustmentMethod !== ADJUSTMENT_METHOD.MANUAL ) {
+		wateringData = await weatherProvider.getWateringData( coordinates );
+	}
 
 
 	// Process data to retrieve the resulting scale, sunrise/sunset, timezone,
@@ -286,7 +281,7 @@
 		}
 
 		// If any weather adjustment is being used, check the rain status
-		if ( adjustmentMethod > 0 && wateringData.raining ) {
+		if ( adjustmentMethod > ADJUSTMENT_METHOD.MANUAL && wateringData.raining ) {
 
 			// If it is raining and the user has weather-based rain delay as the adjustment method then apply the specified delay
 			if ( adjustmentMethod === ADJUSTMENT_METHOD.RAIN_DELAY ) {
@@ -310,13 +305,13 @@
 		rawData:	undefined
 	};
 
-	if ( adjustmentMethod > 0 ) {
+	if ( adjustmentMethod > ADJUSTMENT_METHOD.MANUAL ) {
 		data.rawData = {
 			h: wateringData ? Math.round( wateringData.humidity * 100) / 100 : null,
 			p: wateringData ? Math.round( wateringData.precip * 100 ) / 100 : null,
 			t: wateringData ? Math.round( wateringData.temp * 10 ) / 10 : null,
 			raining: wateringData ? ( wateringData.raining ? 1 : 0 ) : null
-		}
+		};
 	}
 
 	/* Note: The local WeatherProvider will never return undefined, so there's no need to worry about this condition
@@ -335,7 +330,7 @@
 			"&sunrise="		+	data.sunrise +
 			"&sunset="		+	data.sunset +
 			"&eip="			+	data.eip +
-			( adjustmentMethod > 0 ? "&rawData=" + JSON.stringify( data.rawData ) : "" )
+			( data.rawData ? "&rawData=" + JSON.stringify( data.rawData ) : "" )
 		);
 	}
 
