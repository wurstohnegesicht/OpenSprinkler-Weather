--- conflicted
+++ resolved
@@ -27,7 +27,6 @@
 	}
 
 	/**
-<<<<<<< HEAD
 	 * Retrieves the data necessary for calculating potential ETo.
 	 * @param coordinates The coordinates to retrieve the data for.
 	 * @return A Promise that will be resolved with the EToData if it is successfully retrieved,
@@ -37,7 +36,8 @@
 	getEToData( coordinates: GeoCoordinates ): Promise< EToData > {
 		throw "Selected WeatherProvider does not support getEToData";
 	};
-=======
+
+	/**
 	 * Returns a boolean indicating if watering scales calculated using data from this WeatherProvider should be cached
 	 * until the end of the day in timezone the data was for.
 	 * @return a boolean indicating if watering scales calculated using data from this WeatherProvider should be cached.
@@ -45,5 +45,4 @@
 	shouldCacheWateringScale(): boolean {
 		return false;
 	}
->>>>>>> 61ecb3a8
 }