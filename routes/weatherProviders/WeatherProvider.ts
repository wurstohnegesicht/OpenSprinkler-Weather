<<<<<<< HEAD
import { GeoCoordinates, WateringData, WeatherData } from "../../types";
import { EToData } from "../adjustmentMethods/EToAdjustmentMethod";
=======
import { GeoCoordinates, PWS, WeatherData, ZimmermanWateringData } from "../../types";
>>>>>>> e80439ef

export class WeatherProvider {
	/**
	 * Retrieves weather data necessary for Zimmerman watering level calculations.
	 * @param coordinates The coordinates to retrieve the watering data for.
	 * @param pws The PWS to retrieve the weather from, or undefined if a PWS should not be used. If the implementation
	 * of this method does not have PWS support, this parameter may be ignored and coordinates may be used instead.
	 * @return A Promise that will be resolved with the ZimmermanWateringData if it is successfully retrieved,
	 * or rejected with an error message if an error occurs while retrieving the ZimmermanWateringData or the WeatherProvider
	 * does not support this method.
	 */
	getWateringData( coordinates: GeoCoordinates, pws?: PWS ): Promise< ZimmermanWateringData > {
		throw "Selected WeatherProvider does not support getWateringData";
	}

	/**
	 * Retrieves the current weather data for usage in the mobile app.
	 * @param coordinates The coordinates to retrieve the weather for
	 * @return A Promise that will be resolved with the WeatherData if it is successfully retrieved,
	 * or rejected with an error message if an error occurs while retrieving the WeatherData or the WeatherProvider does
	 * not support this method.
	 */
	getWeatherData( coordinates : GeoCoordinates ): Promise< WeatherData > {
		throw "Selected WeatherProvider does not support getWeatherData";
	}

	/**
	 * Retrieves the data necessary for calculating potential ETo.
	 * @param coordinates The coordinates to retrieve the data for.
	 * @return A Promise that will be resolved with the EToData if it is successfully retrieved,
	 * or rejected with an error message if an error occurs while retrieving the EToData or the WeatherProvider does
	 * not support this method.
	 */
	getEToData( coordinates: GeoCoordinates ): Promise< EToData > {
		throw "Selected WeatherProvider does not support getEToData";
	};
}<|MERGE_RESOLUTION|>--- conflicted
+++ resolved
@@ -1,9 +1,5 @@
-<<<<<<< HEAD
-import { GeoCoordinates, WateringData, WeatherData } from "../../types";
+import { GeoCoordinates, PWS, WeatherData, ZimmermanWateringData } from "../../types";
 import { EToData } from "../adjustmentMethods/EToAdjustmentMethod";
-=======
-import { GeoCoordinates, PWS, WeatherData, ZimmermanWateringData } from "../../types";
->>>>>>> e80439ef
 
 export class WeatherProvider {
 	/**
