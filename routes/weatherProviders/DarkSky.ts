import * as moment from "moment-timezone";

import { GeoCoordinates, WateringData, WeatherData, WeatherProvider } from "../../types";
import { httpJSONRequest } from "../weather";

async function getDarkSkyWateringData( coordinates: GeoCoordinates ): Promise< WateringData > {
	// The Unix timestamp of 24 hours ago.
	const yesterdayTimestamp: number = moment().subtract( 1, "day" ).unix();
	const todayTimestamp: number = moment().unix();

	const DARKSKY_API_KEY = process.env.DARKSKY_API_KEY,
		yesterdayUrl = `https://api.darksky.net/forecast/${DARKSKY_API_KEY}/${coordinates[0]},${coordinates[1]},${yesterdayTimestamp}?exclude=currently,minutely,daily,alerts,flags`,
		todayUrl = `https://api.darksky.net/forecast/${DARKSKY_API_KEY}/${coordinates[0]},${coordinates[1]},${todayTimestamp}?exclude=currently,minutely,daily,alerts,flags`;

	let yesterdayData, todayData;
	try {
		yesterdayData = await httpJSONRequest( yesterdayUrl );
		todayData = await httpJSONRequest( todayUrl );
	} catch (err) {
		// Indicate watering data could not be retrieved if an API error occurs.
		return undefined;
	}

	if ( !todayData.hourly || !todayData.hourly.data || !yesterdayData.hourly || !yesterdayData.hourly.data ) {
		return undefined;
	}

	/* The number of hourly forecasts to use from today's data. This will only include elements that contain historic
		data (not forecast data). */
	// Find the first element that contains forecast data.
	const todayElements = Math.min( 24, todayData.hourly.data.findIndex( ( data ) => data.time > todayTimestamp - 60 * 60 ) );

	/* Take as much data as possible from the first elements of today's data and take the remaining required data from
		the remaining data from the last elements of yesterday's data. */
	const samples = [
		...yesterdayData.hourly.data.slice( todayElements - 24 ),
		...todayData.hourly.data.slice( 0, todayElements )
	];

	// Fail if not enough data is available.
	if ( samples.length !== 24 ) {
		return undefined;
	}

	const totals = { temp: 0, humidity: 0, precip: 0 };
	for ( const sample of samples ) {
		totals.temp += sample.temperature;
		totals.humidity += sample.humidity;
		totals.precip += sample.precipIntensity
	}

	return {
<<<<<<< HEAD
		weatherProvider: "DarkSky",
		// Calculate average temperature for the day using hourly data.
		temp : historicData.hourly.data.reduce( ( sum, hourlyData ) => sum + hourlyData.temperature, 0 ) / historicData.hourly.data.length,
		humidity: historicData.daily.data[ 0 ].humidity * 100,
		precip: historicData.daily.data[ 0 ].precipIntensity * 24,
		raining: historicData.currently.precipType === "rain"
=======
		temp : totals.temp / 24,
		humidity: totals.humidity / 24 * 100,
		precip: totals.precip,
		raining: samples[ samples.length - 1 ].precipIntensity > 0
>>>>>>> fa5e6849
	};
}

async function getDarkSkyWeatherData( coordinates: GeoCoordinates ): Promise< WeatherData > {
	const DARKSKY_API_KEY = process.env.DARKSKY_API_KEY,
		forecastUrl = `https://api.darksky.net/forecast/${DARKSKY_API_KEY}/${coordinates[0]},${coordinates[1]}?exclude=minutely,alerts,flags`;

	let forecast;
	try {
		forecast = await httpJSONRequest( forecastUrl );
	} catch (err) {
		// Indicate weather data could not be retrieved if an API error occurs.
		return undefined;
	}

	if ( !forecast.currently || !forecast.daily || !forecast.daily.data ) {
		return undefined;
	}

	const weather: WeatherData = {
		weatherProvider: "DarkSky",
		temp: Math.floor( forecast.currently.temperature ),
		humidity: Math.floor( forecast.currently.humidity * 100 ),
		wind: Math.floor( forecast.currently.windSpeed ),
		description: forecast.currently.summary,
		// TODO set this
		icon: "",

		region: "",
		city: "",
		minTemp: Math.floor( forecast.daily.data[ 0 ].temperatureMin ),
		maxTemp: Math.floor( forecast.daily.data[ 0 ].temperatureMax ),
		precip: forecast.daily.data[ 0 ].precipIntensity * 24,
		forecast: [ ]
	};

	for ( let index = 0; index < forecast.daily.data.length; index++ ) {
		weather.forecast.push( {
			temp_min: Math.floor( forecast.daily.data[ index ].temperatureMin ),
			temp_max: Math.floor( forecast.daily.data[ index ].temperatureMax ),
			date: forecast.daily.data[ index ].time,
			// TODO set this
			icon: "",
			description: forecast.daily.data[ index ].summary
		} );
	}

	return weather;
}


const DarkSkyWeatherProvider: WeatherProvider = {
	getWateringData: getDarkSkyWateringData,
	getWeatherData: getDarkSkyWeatherData
};
export default DarkSkyWeatherProvider;<|MERGE_RESOLUTION|>--- conflicted
+++ resolved
@@ -50,19 +50,11 @@
 	}
 
 	return {
-<<<<<<< HEAD
 		weatherProvider: "DarkSky",
-		// Calculate average temperature for the day using hourly data.
-		temp : historicData.hourly.data.reduce( ( sum, hourlyData ) => sum + hourlyData.temperature, 0 ) / historicData.hourly.data.length,
-		humidity: historicData.daily.data[ 0 ].humidity * 100,
-		precip: historicData.daily.data[ 0 ].precipIntensity * 24,
-		raining: historicData.currently.precipType === "rain"
-=======
 		temp : totals.temp / 24,
 		humidity: totals.humidity / 24 * 100,
 		precip: totals.precip,
 		raining: samples[ samples.length - 1 ].precipIntensity > 0
->>>>>>> fa5e6849
 	};
 }
 
